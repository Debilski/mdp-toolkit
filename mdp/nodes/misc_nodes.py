import mdp
from mdp import numx, utils, Node, NodeException, PreserveDimNode

import cPickle as pickle
import pickle as real_pickle

<<<<<<< HEAD
MAX_NUM = {numx.dtype('b'): 127,
           numx.dtype('h'): 32767,
           numx.dtype('i'): 2147483647,
           numx.dtype('q'): 9223372036854775807L,
           numx.dtype('f'): numx.finfo(numx.float32).max,
           numx.dtype('d'): numx.finfo(numx.float64).max}

MIN_NUM = {numx.dtype('b'): -128,
           numx.dtype('h'): -32768,
           numx.dtype('i'): -2147483648,
           numx.dtype('q'): -9223372036854775808L,
           numx.dtype('f'): numx.finfo(numx.float32).min,
           numx.dtype('d'): numx.finfo(numx.float64).min}


class IdentityNode(PreserveDimNode):
    """Execute returns the input data and the node is not trainable.
=======
class PreserveDimNode(Node):
    """Abstract base class with output_dim == input_dim.
>>>>>>> 1ad74a7b
    
    This node can be instanciated and is for example useful in
    complex network layouts.
    """

    def _get_supported_dtypes(self):
        """Return the list of dtypes supported by this node."""
        return (mdp.utils.get_dtypes('AllFloat') +
<<<<<<< HEAD
                mdp.utils.get_dtypes('AllInteger'))
=======
                mdp.utils.get_dtypes('AllInteger') +
                mdp.utils.get_dtypes('Character'))
>>>>>>> 1ad74a7b

    @staticmethod
    def is_trainable():
        False

class OneDimensionalHitParade(object):
    """
    Class to produce hit-parades (i.e., a list of the largest
    and smallest values) out of a one-dimensional time-series.
    """
    
    def __init__(self, n, d, real_dtype="d", integer_dtype="l"):
        """
        Input arguments:
        n -- Number of maxima and minima to remember
        d -- Minimum gap between two hits

        real_dtype -- dtype of sequence items
        integer_dtype -- dtype of sequence indices
        Note: be careful with dtypes!
        """
        self.n = int(n)
        self.d = int(d)
        self.iM = numx.zeros((n, ), dtype=integer_dtype)
        self.im = numx.zeros((n, ), dtype=integer_dtype)
        
        real_dtype = numx.dtype(real_dtype)
        if real_dtype in mdp.utils.get_dtypes('AllInteger'):
            max_num = numx.iinfo(real_dtype).max
            min_num = numx.iinfo(real_dtype).min
        else:
            max_num = numx.finfo(real_dtype).max
            min_num = numx.finfo(real_dtype).min
        self.M = numx.array([min_num]*n, dtype=real_dtype)
        self.m = numx.array([max_num]*n, dtype=real_dtype)
        
        self.lM = 0
        self.lm = 0

    def update(self, inp):
        """
        Input arguments:
        inp -- tuple (time-series, time-indices)
        """
        (x, ix) = inp
        rows = len(x)
        d = self.d
        M = self.M
        m = self.m
        iM = self.iM
        im = self.im
        lM = self.lM
        lm = self.lm
        for i in xrange(rows):
            k1 = M.argmin()
            k2 = m.argmax()
            if x[i] > M[k1]:
                if ix[i]-iM[lM] <= d and x[i] > M[lM]:
                    M[lM] = x[i]
                    iM[lM] = ix[i]
                elif ix[i]-iM[lM] > d:
                    M[k1] = x[i]
                    iM[k1] = ix[i]
                    lM = k1
            if x[i] < m[k2]:
                if ix[i]-im[lm] <= d and x[i] < m[lm]:
                    m[lm] = x[i]
                    im[lm] = ix[i]
                elif ix[i]-im[lm] > d:
                    m[k2] = x[i]
                    im[k2] = ix[i]
                    lm = k2
        self.M = M
        self.m = m
        self.iM = iM
        self.im = im
        self.lM = lM
        self.lm = lm

    def get_maxima(self):
        """
        Return the tuple (maxima, time-indices).
        Maxima are sorted in descending order.
        """
        iM = self.iM
        M = self.M
        sort = M.argsort()
        return M[sort[::-1]], iM[sort[::-1]]

    def get_minima(self):
        """
        Return the tuple (minima, time-indices).
        Minima are sorted in ascending order.
        """
        im = self.im
        m = self.m
        sort = m.argsort()
        return m[sort], im[sort]


class HitParadeNode(PreserveDimNode):
    """Collect the first 'n' local maxima and minima of the training signal
    which are separated by a minimum gap 'd'.

    This is an analysis node, i.e. the data is analyzed during training
    and the results are stored internally. Use the
    'get_maxima' and 'get_minima' methods to access them.
    """

    def __init__(self, n, d=1, input_dim=None, output_dim=None, dtype=None):
        """
        Input arguments:
        n -- Number of maxima and minima to store
        d -- Minimum gap between two maxima or two minima
        """
        super(HitParadeNode, self).__init__(input_dim=input_dim,
                                            output_dim=output_dim,
                                            dtype=dtype)
        self.n = int(n)
        self.d = int(d)
        self.itype = 'int64'
        self.hit = None
        self.tlen = 0

    def _set_input_dim(self, n):
        self._input_dim = n
        self.output_dim = n

    def _get_supported_dtypes(self):
        """Return the list of dtypes supported by this node."""
        return (mdp.utils.get_dtypes('Float') +
                mdp.utils.get_dtypes('AllInteger'))

    def _train(self, x):
        hit = self.hit
        old_tlen = self.tlen
        if hit is None:
            hit = [OneDimensionalHitParade(self.n, self.d, self.dtype,
                                           self.itype)
                   for c in range(self.input_dim)]
        tlen = old_tlen + x.shape[0]
        indices = numx.arange(old_tlen, tlen)
        for c in range(self.input_dim):
            hit[c].update((x[:, c], indices))
        self.hit = hit
        self.tlen = tlen

    def get_maxima(self):
        """
        Return the tuple (maxima, indices).
        Maxima are sorted in descending order.

        If the training pha    dict(klass='PerceptronClassifier',
         sup_arg_gen=_rand_classification_labels_array)
se has not been completed yet, call
        stop_training.
        """
        self._if_training_stop_training()
        cols = self.input_dim
        n = self.n
        hit = self.hit
        iM = numx.zeros((n, cols), dtype=self.itype)
        M = numx.ones((n, cols), dtype=self.dtype)
        for c in range(cols):
            M[:, c], iM[:, c] = hit[c].get_maxima()
        return M, iM

    def get_minima(self):
        """
        Return the tuple (minima, indices).
        Minima are sorted in ascending order.

        If the training phase has not been completed yet, call
        stop_training.
        """
        self._if_training_stop_training()
        cols = self.input_dim
        n = self.n
        hit = self.hit
        im = numx.zeros((n, cols), dtype=self.itype)
        m = numx.ones((n, cols), dtype=self.dtype)
        for c in range(cols):
            m[:, c], im[:, c] = hit[c].get_minima()
        return m, im

class TimeFramesNode(Node):
    """Copy delayed version of the input signal on the space dimensions.

    For example, for time_frames=3 and gap=2:

    [ X(1) Y(1)        [ X(1) Y(1) X(3) Y(3) X(5) Y(5)
      X(2) Y(2)          X(2) Y(2) X(4) Y(4) X(6) Y(6)
      X(3) Y(3)   -->    X(3) Y(3) X(5) Y(5) X(7) Y(7)
      X(4) Y(4)          X(4) Y(4) X(6) Y(6) X(8) Y(8)
      X(5) Y(5)          ...  ...  ...  ...  ...  ... ]
      X(6) Y(6)
      X(7) Y(7)
      X(8) Y(8)
      ...  ...  ]

    It is not always possible to invert this transformation (the
    transformation is not surjective. However, the 'pseudo_inverse'
    method does the correct thing when it is indeed possible.
    """

    def __init__(self, time_frames, gap=1,
                 input_dim=None, dtype=None):
        """
        Input arguments:
        time_frames -- Number of delayed copies
        gap -- Time delay between the copies
        """
        self.time_frames = time_frames
        super(TimeFramesNode, self).__init__(input_dim=input_dim,
                                             output_dim=None,
                                             dtype=dtype)
        self.gap = gap

    def _get_supported_dtypes(self):
        """Return the list of dtypes supported by this node."""
        return (mdp.utils.get_dtypes('AllFloat') +
                mdp.utils.get_dtypes('AllInteger') +
                mdp.utils.get_dtypes('Character'))

    @staticmethod
    def is_trainable():
        return False

    @staticmethod
    def is_invertible():
        return False

    def _set_input_dim(self, n):
        self._input_dim = n
        self._output_dim = n*self.time_frames

    def _set_output_dim(self, n):
        msg = 'Output dim can not be explicitly set!'
        raise NodeException(msg)

    def _execute(self, x):
        gap = self.gap
        tf = x.shape[0] - (self.time_frames-1)*gap
        rows = self.input_dim
        cols = self.output_dim
        y = numx.zeros((tf, cols), dtype=self.dtype)
        for frame in range(self.time_frames):
            y[:, frame*rows:(frame+1)*rows] = x[gap*frame:gap*frame+tf, :]
        return y

    def pseudo_inverse(self, y):
        """This function returns a pseudo-inverse of the execute frame.
        y == execute(x) only if y belongs to the domain of execute and
        has been computed with a sufficently large x.
        If gap > 1 some of the last rows will be filled with zeros.
        """

        self._if_training_stop_training()

        # set the output dimension if necessary
        if not self.output_dim:
            # if the input_dim is not defined, raise an exception
            if not self.input_dim:
                errstr = ("Number of input dimensions undefined. Inversion"
                          "not possible.")
                raise NodeException(errstr)
            self.outputdim = self.input_dim

        # control the dimension of y
        self._check_output(y)
        # cast
        y = self._refcast(y)

        gap = self.gap
        exp_length = y.shape[0]
        cols = self.input_dim
        rest = (self.time_frames-1)*gap
        rows = exp_length + rest
        x = numx.zeros((rows, cols), dtype=self.dtype)
        x[:exp_length, :] = y[:, :cols]
        count = 1
        # Note that if gap > 1 some of the last rows will be filled with zeros!
        block_sz = min(gap, exp_length)
        for row in range(max(exp_length, gap), rows, gap):
            x[row:row+block_sz, :] = y[-block_sz:, count*cols:(count+1)*cols]
            count += 1
        return x


class EtaComputerNode(Node):
    """Compute the eta values of the normalized training data.

    The delta value of a signal is a measure of its temporal
    variation, and is defined as the mean of the derivative squared,
    i.e. delta(x) = mean(dx/dt(t)^2).  delta(x) is zero if
    x is a constant signal, and increases if the temporal variation
    of the signal is bigger.

    The eta value is a more intuitive measure of temporal variation,
    defined as
       eta(x) = T/(2*pi) * sqrt(delta(x))
    If x is a signal of length T which consists of a sine function
    that accomplishes exactly N oscillations, then eta(x)=N.

    EtaComputerNode normalizes the training data to have unit
    variance, such that it is possible to compare the temporal
    variation of two signals independently from their scaling.

    Reference: Wiskott, L. and Sejnowski, T.J. (2002).
    Slow Feature Analysis: Unsupervised Learning of Invariances,
    Neural Computation, 14(4):715-770.

    Important: if a data chunk is tlen data points long, this node is
    going to consider only the first tlen-1 points together with their
    derivatives. This means in particular that the variance of the
    signal is not computed on all data points. This behavior is
    compatible with that of SFANode.

    This is an analysis node, i.e. the data is analyzed during training
    and the results are stored internally.  Use the functions
    'get_eta' to access them.
    """

    def __init__(self, input_dim=None, dtype=None):
        super(EtaComputerNode, self).__init__(input_dim, None, dtype)
        self._initialized = 0

    def _set_input_dim(self, n):
        self._input_dim = n
        self.output_dim = n

    def _init_internals(self):
        input_dim = self.input_dim
        self._mean = numx.zeros((input_dim,), dtype='d')
        self._var = numx.zeros((input_dim,), dtype='d')
        self._tlen = 0
        self._diff2 = numx.zeros((input_dim,), dtype='d')
        self._initialized = 1

    def _train(self, data):
        # here SignalNode.train makes an automatic refcast
        if not self._initialized:
            self._init_internals()

        rdata = data[:-1]
        self._mean += rdata.sum(axis=0)
        self._var += (rdata*rdata).sum(axis=0)
        self._tlen += rdata.shape[0]
        td_data = utils.timediff(data)
        self._diff2 += (td_data*td_data).sum(axis=0)

    def _stop_training(self):
        var_tlen = self._tlen-1
        # unbiased
        var = (self._var - self._mean*self._mean/self._tlen)/var_tlen

        # biased
        #var = (self._var - self._mean*self._mean/self._tlen)/self._tlen

        # old formula: wrong! is neither biased nor unbiased
        #var = (self._var/var_tlen) - (self._mean/self._tlen)**2

        self._var = var
        delta = (self._diff2/self._tlen)/var
        self._delta = delta
        self._eta = numx.sqrt(delta)/(2*numx.pi)

    def get_eta(self, t=1):
        """Return the eta values of the data received during the training
        phase. If the training phase has not been completed yet, call
        stop_training.

        Input arguments:
        t -- Sampling frequency in Hz
             The original definition in (Wiskott and Sejnowski, 2002)
             is obtained for t=self._tlen, while for t=1 (default),
             this corresponds to the beta-value defined in
             (Berkes and Wiskott, 2005).
        """
        self._if_training_stop_training()
        return self._refcast(self._eta*t)


class NoiseNode(PreserveDimNode):
    """Inject multiplicative or additive noise into the input data.

    Original code contributed by Mathias Franzius.

    Note that due to the noise_func attribute this node cannot be pickled.
    """

    def __init__(self, noise_func=mdp.numx_rand.normal, noise_args=(0, 1),
                 noise_type='additive',
                 input_dim=None, output_dim=None, dtype=None):
        """
        Add noise to input signals.

        Input signal:
        'noise_func' -- A function that generates noise. It must
                        take a 'size' keyword argument and return
                        a random array of that size. Default is normal noise.

        'noise_args' -- Tuple of additional arguments passed to noise_func.
                        Default is (0,1) for (mean, standard deviation)
                        of the normal distribution.

        'noise_type' -- Either 'additive' or 'multiplicative':
                         'additive' returns x + noise
                         'multiplicative' returns x * (1 + noise)
                        Default is 'additive'.
        """
        super(NoiseNode, self).__init__(input_dim=input_dim,
                                        output_dim=output_dim,
                                        dtype=dtype)
        self.noise_func = noise_func
        self.noise_args = noise_args
        valid_noise_types = ['additive', 'multiplicative']
        if noise_type not in valid_noise_types:
            err_str = '%s is not a valid noise type' % str(noise_type)
            raise NodeException(err_str)
        else:
            self.noise_type = noise_type

    def _get_supported_dtypes(self):
        """Return the list of dtypes supported by this node."""
        return (mdp.utils.get_dtypes('Float') +
                mdp.utils.get_dtypes('AllInteger'))

    @staticmethod
    def is_trainable():
        return False

    @staticmethod
    def is_invertible():
        return False

    def _execute(self, x):
        noise_mat = self._refcast(self.noise_func(*self.noise_args,
                                                  **{'size': x.shape}))
        if self.noise_type == 'additive':
            return x+noise_mat
        elif self.noise_type == 'multiplicative':
            return x*(1.+noise_mat)

    def save(self, filename, protocol = -1):
        """Save a pickled serialization of the node to 'filename'.
        If 'filename' is None, return a string.

        Note: the pickled Node is not guaranteed to be upward or
        backward compatible."""
        if filename is None:
            # cPickle seems to create an error, probably due to the
            # self.noise_func attribute.
            return real_pickle.dumps(self, protocol)
        else:
            # if protocol != 0 open the file in binary mode
            if protocol != 0:
                mode = 'wb'
            else:
                mode = 'w'
            flh = open(filename, mode)
            real_pickle.dump(self, flh, protocol)
            flh.close()

    def copy(self, protocol = -1):
        """Return a deep copy of the node.
        Protocol is the pickle protocol."""
        as_str = real_pickle.dumps(self, protocol)
        return real_pickle.loads(as_str)


class NormalNoiseNode(PreserveDimNode):
    """Special version of NoiseNode for Gaussian additive noise.

    Unlike NoiseNode it does not store a noise function reference but simply
    uses numx_rand.normal. This has the advantage that the node can be pickled
    (which does not work for a normal NoiseNode).
    """

    def __init__(self, noise_args=(0, 1),
                 input_dim=None, output_dim=None, dtype=None):
        """Set the noise parameters.

        noise_args -- Tuple of (mean, standard deviation) for the normal
            distribution, default is (0,1).
        """
        super(NormalNoiseNode, self).__init__(input_dim=input_dim,
                                              output_dim=output_dim,
                                              dtype=dtype)
        self.noise_args = noise_args

    @staticmethod
    def is_trainable():
        return False

    @staticmethod
    def is_invertible():
        return False

    def _execute(self, x):
        noise = self._refcast(mdp.numx_rand.normal(size=x.shape) *
                                    self.noise_args[1]
                              + self.noise_args[0])
        return x + noise


<<<<<<< HEAD
=======
class GaussianClassifierNode(ClassifierNode):
    """Perform a supervised Gaussian classification.

    Given a set of labelled data, the node fits a gaussian distribution
    to each class. Note that it is written as an analysis node (i.e., the
    execute function is the identity function). To perform classification,
    use the 'label' method. If instead you need the posterior
    probability of the classes given the data use the 'class_probabilities'
    method.
    """
    def __init__(self, input_dim=None, dtype=None):
        super(GaussianClassifierNode, self).__init__(input_dim, None, dtype)
        self.cov_objs = {}

    def _set_input_dim(self, n):
        self._input_dim = n
        self._output_dim = n

    def _set_output_dim(self, n):
        msg = "Output dim cannot be set explicitly!"
        raise mdp.NodeException(msg)

    @staticmethod
    def is_invertible():
        return False

    def _check_train_args(self, x, labels):
        if isinstance(labels, (list, tuple, numx.ndarray)) and (
            len(labels) != x.shape[0]):
            msg = ("The number of labels should be equal to the number of "
                   "datapoints (%d != %d)" % (len(labels), x.shape[0]))
            raise mdp.TrainingException(msg)

    def _update_covs(self, x, lbl):
        if lbl not in self.cov_objs:
            self.cov_objs[lbl] = utils.CovarianceMatrix(dtype=self.dtype)
        self.cov_objs[lbl].update(x)

    def _train(self, x, labels):
        """
        Additional input arguments:
        labels -- Can be a list, tuple or array of labels (one for each data point)
                  or a single label, in which case all input data is assigned to
                  the same class.
        """
        # if labels is a number, all x's belong to the same class
        if isinstance(labels, (list, tuple, numx.ndarray)):
            labels_ = numx.asarray(labels)
            # get all classes from cl
            for lbl in set(labels_):
                x_lbl = numx.compress(labels_==lbl, x, axis=0)
                self._update_covs(x_lbl, lbl)
        else:
            self._update_covs(x, labels)

    def _stop_training(self):
        self.labels = self.cov_objs.keys()
        self.labels.sort()

        # we are going to store the inverse of the covariance matrices
        # since only those are useful to compute the probabilities
        self.inv_covs = []
        self.means = []
        self.p = []
        # this list contains the square root of the determinant of the
        # corresponding covariance matrix
        self._sqrt_def_covs = []
        nitems = 0

        for lbl in self.labels:
            cov, mean, p = self.cov_objs[lbl].fix()
            nitems += p
            self._sqrt_def_covs.append(numx.sqrt(numx_linalg.det(cov)))
            self.means.append(mean)
            self.p.append(p)
            self.inv_covs.append(utils.inv(cov))

        for i in range(len(self.p)):
            self.p[i] /= float(nitems)

        del self.cov_objs

    def _gaussian_prob(self, x, lbl_idx):
        """Return the probability of the data points x with respect to a
        gaussian.

        Input arguments:
        x -- Input data
        S -- Covariance matrix
        mn -- Mean
        """
        x = self._refcast(x)

        dim = self.input_dim
        sqrt_detS = self._sqrt_def_covs[lbl_idx]
        invS = self.inv_covs[lbl_idx]
        # subtract the mean
        x_mn = x - self.means[lbl_idx][numx.newaxis, :]
        # exponent
        exponent = -0.5 * (utils.mult(x_mn, invS)*x_mn).sum(axis=1)
        # constant
        constant = (2.*numx.pi)**-(dim/2.)/sqrt_detS
        # probability
        return constant * numx.exp(exponent)

    def class_probabilities(self, x):
        """Return the posterior probability of each class given the input."""
        self._pre_execution_checks(x)

        # compute the probability for each class
        tmp_prob = numx.zeros((x.shape[0], len(self.labels)),
                              dtype=self.dtype)
        for i in range(len(self.labels)):
            tmp_prob[:, i] = self._gaussian_prob(x, i)
            tmp_prob[:, i] *= self.p[i]

        # normalize to probability 1
        # (not necessary, but sometimes useful)
        tmp_tot = tmp_prob.sum(axis=1)
        tmp_tot = tmp_tot[:, numx.newaxis]
        return tmp_prob/tmp_tot

    def _prob(self, x):
        """Return the posterior probability of each class given the input in a dict."""

        class_prob = self.class_probabilities(x)
        return [dict(zip(self.labels, prob)) for prob in class_prob]

    def _label(self, x):
        """Classify the input data using Maximum A-Posteriori."""

        class_prob = self.class_probabilities(x)
        winner = class_prob.argmax(axis=-1)
        return [self.labels[winner[i]] for i in range(len(winner))]


>>>>>>> 1ad74a7b
class CutoffNode(PreserveDimNode):
    """Node to cut off values at specified bounds.

    Works similar to numpy.clip, but also works when only a lower or upper
    bound is specified.
    """

    def __init__(self, lower_bound=None, upper_bound=None,
                 input_dim=None, output_dim=None, dtype=None):
        """Initialize node.

        lower_bound -- Data values below this are cut to the lower_bound value.
            If lower_bound is None no cutoff is performed.
        upper_bound -- Works like lower_bound.
        """
        super(CutoffNode, self).__init__(input_dim=input_dim,
                                         output_dim=output_dim,
                                         dtype=dtype)
        self.lower_bound = lower_bound
        self.upper_bound = upper_bound

    @staticmethod
    def is_trainable():
        return False

    @staticmethod
    def is_invertible():
        return False

    def _get_supported_dtypes(self):
        return (mdp.utils.get_dtypes('Float') +
                mdp.utils.get_dtypes('AllInteger'))

    def _execute(self, x):
        """Return the clipped data."""
        # n.clip() does not work, since it does not accept None for one bound
        if self.lower_bound is not None:
            x = numx.where(x >= self.lower_bound, x, self.lower_bound)
        if self.upper_bound is not None:
            x = numx.where(x <= self.upper_bound, x, self.upper_bound)
        return x


class HistogramNode(PreserveDimNode):
    """Node which stores a history of the data during its training phase.

    The data history is stored in self.data_hist and can also be deleted to
    free memory. Alternatively it can be automatically pickled to disk.

    Note that data is only stored during training.
    """

    def __init__(self, hist_fraction=1.0, hist_filename=None,
                 input_dim=None, output_dim=None, dtype=None):
        """Initialize the node.

        hist_fraction -- Defines the fraction of the data that is stored
            randomly.
        hist_filename -- Filename for the file to which the data history will
            be pickled after training. The data is pickled when stop_training
            is called and data_hist is then cleared (to free memory).
            If filename is None (default value) then data_hist is not cleared
            and can be directly used after training.
        """
        super(HistogramNode, self).__init__(input_dim=input_dim,
                                            output_dim=output_dim,
                                            dtype=dtype)
        self._hist_filename = hist_filename
        self.hist_fraction = hist_fraction
        self.data_hist = None  # stores the data history

    def _get_supported_dtypes(self):
        return (mdp.utils.get_dtypes('AllFloat') +
                mdp.utils.get_dtypes('AllInteger') +
                mdp.utils.get_dtypes('Character'))

    def _train(self, x):
        """Store the history data."""
        if self.hist_fraction < 1.0:
            x = x[numx.random.random(len(x)) < self.hist_fraction]
        if self.data_hist is not None:
            self.data_hist = numx.concatenate([self.data_hist, x])
        else:
            self.data_hist = x

    def _stop_training(self):
        """Pickle the histogram data to file and clear it if required."""
        super(HistogramNode, self)._stop_training()
        if self._hist_filename:
            pickle_file = open(self._hist_filename, "wb")
            try:
                pickle.dump(self.data_hist, pickle_file, protocol=-1)
            finally:
                pickle_file.close( )
            self.data_hist = None


class AdaptiveCutoffNode(HistogramNode):
    """Node which uses the data history during training to learn cutoff values.

    As opposed to the simple CutoffNode, a different cutoff value is learned
    for each data coordinate. For example if an upper cutoff fraction of
    0.05 is specified, then the upper cutoff bound is set so that the upper
    5% of the training data would have been clipped (in each dimension).
    The cutoff bounds are then applied during execution.
    This Node also works as a HistogramNode, so the histogram data is stored.

    When stop_training is called the cutoff values for each coordinate are
    calculated based on the collected histogram data.
    """

    def __init__(self, lower_cutoff_fraction=None, upper_cutoff_fraction=None,
                 hist_fraction=1.0, hist_filename=None,
                 input_dim=None, output_dim=None, dtype=None):
        """Initialize the node.

        lower_cutoff_fraction -- Fraction of data that will be cut off after
            the training phase (assuming the data distribution does not
            change). If set to None (default value) no cutoff is performed.
        upper_cutoff_fraction -- Works like lower_cutoff_fraction.
        hist_fraction -- Defines the fraction of the data that is stored for the
            histogram.
        hist_filename -- Filename for the file to which the data history will
            be pickled after training. The data is pickled when stop_training
            is called and data_hist is then cleared (to free memory).
            If filename is None (default value) then data_hist is not cleared
            and can be directly used after training.
        """
        super(AdaptiveCutoffNode, self).__init__(hist_fraction=hist_fraction,
                                                 hist_filename=hist_filename,
                                                 input_dim=input_dim,
                                                 output_dim=output_dim,
                                                 dtype=dtype)
        self.lower_cutoff_fraction = lower_cutoff_fraction
        self.upper_cutoff_fraction = upper_cutoff_fraction
        self.lower_bounds = None
        self.upper_bounds = None
        
    def _get_supported_dtypes(self):
        return (mdp.utils.get_dtypes('Float') +
                mdp.utils.get_dtypes('AllInteger'))

    def _stop_training(self):
        """Calculate the cutoff bounds based on collected histogram data."""
        if self.lower_cutoff_fraction or self.upper_cutoff_fraction:
            sorted_data = self.data_hist.copy()
            sorted_data.sort(axis=0)
            if self.lower_cutoff_fraction:
                index = self.lower_cutoff_fraction * len(sorted_data)
                self.lower_bounds = sorted_data[index]
            if self.upper_cutoff_fraction:
                index = (len(sorted_data) -
                         self.upper_cutoff_fraction * len(sorted_data))
                self.upper_bounds = sorted_data[index]
        super(AdaptiveCutoffNode, self)._stop_training()

    def _execute(self, x):
        """Return the clipped data."""
        if self.lower_bounds is not None:
            x = numx.where(x >= self.lower_bounds, x, self.lower_bounds)
        if self.upper_bounds is not None:
            x = numx.where(x <= self.upper_bounds, x, self.upper_bounds)
        return x<|MERGE_RESOLUTION|>--- conflicted
+++ resolved
@@ -4,42 +4,18 @@
 import cPickle as pickle
 import pickle as real_pickle
 
-<<<<<<< HEAD
-MAX_NUM = {numx.dtype('b'): 127,
-           numx.dtype('h'): 32767,
-           numx.dtype('i'): 2147483647,
-           numx.dtype('q'): 9223372036854775807L,
-           numx.dtype('f'): numx.finfo(numx.float32).max,
-           numx.dtype('d'): numx.finfo(numx.float64).max}
-
-MIN_NUM = {numx.dtype('b'): -128,
-           numx.dtype('h'): -32768,
-           numx.dtype('i'): -2147483648,
-           numx.dtype('q'): -9223372036854775808L,
-           numx.dtype('f'): numx.finfo(numx.float32).min,
-           numx.dtype('d'): numx.finfo(numx.float64).min}
-
-
 class IdentityNode(PreserveDimNode):
     """Execute returns the input data and the node is not trainable.
-=======
-class PreserveDimNode(Node):
-    """Abstract base class with output_dim == input_dim.
->>>>>>> 1ad74a7b
     
-    This node can be instanciated and is for example useful in
+    This node can be instantiated and is for example useful in
     complex network layouts.
     """
 
     def _get_supported_dtypes(self):
         """Return the list of dtypes supported by this node."""
         return (mdp.utils.get_dtypes('AllFloat') +
-<<<<<<< HEAD
-                mdp.utils.get_dtypes('AllInteger'))
-=======
                 mdp.utils.get_dtypes('AllInteger') +
                 mdp.utils.get_dtypes('Character'))
->>>>>>> 1ad74a7b
 
     @staticmethod
     def is_trainable():
@@ -192,9 +168,7 @@
         Return the tuple (maxima, indices).
         Maxima are sorted in descending order.
 
-        If the training pha    dict(klass='PerceptronClassifier',
-         sup_arg_gen=_rand_classification_labels_array)
-se has not been completed yet, call
+        If the training phase has not been completed yet, call
         stop_training.
         """
         self._if_training_stop_training()
@@ -546,145 +520,6 @@
         return x + noise
 
 
-<<<<<<< HEAD
-=======
-class GaussianClassifierNode(ClassifierNode):
-    """Perform a supervised Gaussian classification.
-
-    Given a set of labelled data, the node fits a gaussian distribution
-    to each class. Note that it is written as an analysis node (i.e., the
-    execute function is the identity function). To perform classification,
-    use the 'label' method. If instead you need the posterior
-    probability of the classes given the data use the 'class_probabilities'
-    method.
-    """
-    def __init__(self, input_dim=None, dtype=None):
-        super(GaussianClassifierNode, self).__init__(input_dim, None, dtype)
-        self.cov_objs = {}
-
-    def _set_input_dim(self, n):
-        self._input_dim = n
-        self._output_dim = n
-
-    def _set_output_dim(self, n):
-        msg = "Output dim cannot be set explicitly!"
-        raise mdp.NodeException(msg)
-
-    @staticmethod
-    def is_invertible():
-        return False
-
-    def _check_train_args(self, x, labels):
-        if isinstance(labels, (list, tuple, numx.ndarray)) and (
-            len(labels) != x.shape[0]):
-            msg = ("The number of labels should be equal to the number of "
-                   "datapoints (%d != %d)" % (len(labels), x.shape[0]))
-            raise mdp.TrainingException(msg)
-
-    def _update_covs(self, x, lbl):
-        if lbl not in self.cov_objs:
-            self.cov_objs[lbl] = utils.CovarianceMatrix(dtype=self.dtype)
-        self.cov_objs[lbl].update(x)
-
-    def _train(self, x, labels):
-        """
-        Additional input arguments:
-        labels -- Can be a list, tuple or array of labels (one for each data point)
-                  or a single label, in which case all input data is assigned to
-                  the same class.
-        """
-        # if labels is a number, all x's belong to the same class
-        if isinstance(labels, (list, tuple, numx.ndarray)):
-            labels_ = numx.asarray(labels)
-            # get all classes from cl
-            for lbl in set(labels_):
-                x_lbl = numx.compress(labels_==lbl, x, axis=0)
-                self._update_covs(x_lbl, lbl)
-        else:
-            self._update_covs(x, labels)
-
-    def _stop_training(self):
-        self.labels = self.cov_objs.keys()
-        self.labels.sort()
-
-        # we are going to store the inverse of the covariance matrices
-        # since only those are useful to compute the probabilities
-        self.inv_covs = []
-        self.means = []
-        self.p = []
-        # this list contains the square root of the determinant of the
-        # corresponding covariance matrix
-        self._sqrt_def_covs = []
-        nitems = 0
-
-        for lbl in self.labels:
-            cov, mean, p = self.cov_objs[lbl].fix()
-            nitems += p
-            self._sqrt_def_covs.append(numx.sqrt(numx_linalg.det(cov)))
-            self.means.append(mean)
-            self.p.append(p)
-            self.inv_covs.append(utils.inv(cov))
-
-        for i in range(len(self.p)):
-            self.p[i] /= float(nitems)
-
-        del self.cov_objs
-
-    def _gaussian_prob(self, x, lbl_idx):
-        """Return the probability of the data points x with respect to a
-        gaussian.
-
-        Input arguments:
-        x -- Input data
-        S -- Covariance matrix
-        mn -- Mean
-        """
-        x = self._refcast(x)
-
-        dim = self.input_dim
-        sqrt_detS = self._sqrt_def_covs[lbl_idx]
-        invS = self.inv_covs[lbl_idx]
-        # subtract the mean
-        x_mn = x - self.means[lbl_idx][numx.newaxis, :]
-        # exponent
-        exponent = -0.5 * (utils.mult(x_mn, invS)*x_mn).sum(axis=1)
-        # constant
-        constant = (2.*numx.pi)**-(dim/2.)/sqrt_detS
-        # probability
-        return constant * numx.exp(exponent)
-
-    def class_probabilities(self, x):
-        """Return the posterior probability of each class given the input."""
-        self._pre_execution_checks(x)
-
-        # compute the probability for each class
-        tmp_prob = numx.zeros((x.shape[0], len(self.labels)),
-                              dtype=self.dtype)
-        for i in range(len(self.labels)):
-            tmp_prob[:, i] = self._gaussian_prob(x, i)
-            tmp_prob[:, i] *= self.p[i]
-
-        # normalize to probability 1
-        # (not necessary, but sometimes useful)
-        tmp_tot = tmp_prob.sum(axis=1)
-        tmp_tot = tmp_tot[:, numx.newaxis]
-        return tmp_prob/tmp_tot
-
-    def _prob(self, x):
-        """Return the posterior probability of each class given the input in a dict."""
-
-        class_prob = self.class_probabilities(x)
-        return [dict(zip(self.labels, prob)) for prob in class_prob]
-
-    def _label(self, x):
-        """Classify the input data using Maximum A-Posteriori."""
-
-        class_prob = self.class_probabilities(x)
-        winner = class_prob.argmax(axis=-1)
-        return [self.labels[winner[i]] for i in range(len(winner))]
-
-
->>>>>>> 1ad74a7b
 class CutoffNode(PreserveDimNode):
     """Node to cut off values at specified bounds.
 
@@ -780,7 +615,6 @@
             finally:
                 pickle_file.close( )
             self.data_hist = None
-
 
 class AdaptiveCutoffNode(HistogramNode):
     """Node which uses the data history during training to learn cutoff values.
