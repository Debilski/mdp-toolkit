from pca_nodes import WhiteningNode, PCANode
from sfa_nodes import SFANode, SFA2Node
from ica_nodes import ICANode, CuBICANode, FastICANode, TDSEPNode
from neural_gas_nodes import GrowingNeuralGasNode
from expansion_nodes import (QuadraticExpansionNode, PolynomialExpansionNode,
                             RBFExpansionNode, GrowingNeuralGasExpansionNode,
                             GeneralExpansionNode)
from fda_nodes import FDANode
from em_nodes import FANode
from misc_nodes import (IdentityNode, HitParadeNode, TimeFramesNode,
                        TimeDelayNode, TimeDelaySlidingWindowNode,
                        EtaComputerNode, NoiseNode, NormalNoiseNode,
                        CutoffNode, HistogramNode, AdaptiveCutoffNode)
from isfa_nodes import ISFANode
from rbm_nodes import RBMNode, RBMWithLabelsNode
from regression_nodes import LinearRegressionNode
from classifier_nodes import (SignumClassifier, PerceptronClassifier,
                              SimpleMarkovClassifier,
                              DiscreteHopfieldClassifier,
                              KMeansClassifier, GaussianClassifier,
                              NearestMeanClassifier, KNNClassifier)
from jade import JADENode
from nipals import NIPALSNode
from lle_nodes import LLENode, HLLENode
from xsfa_nodes import XSFANode

# import internals for use in test_suites
from misc_nodes import OneDimensionalHitParade as _OneDimensionalHitParade
from expansion_nodes import expanded_dim as _expanded_dim

__all__ = ['PCANode', 'WhiteningNode', 'NIPALSNode', 'FastICANode',
           'CuBICANode', 'TDSEPNode', 'JADENode', 'SFANode', 'SFA2Node',
           'ISFANode', 'XSFANode', 'FDANode', 'FANode', 'RBMNode',
           'RBMWithLabelsNode', 'GrowingNeuralGasNode', 'LLENode', 'HLLENode',
           'LinearRegressionNode', 'QuadraticExpansionNode',
           'PolynomialExpansionNode', 'RBFExpansionNode','GeneralExpansionNode',
           'GrowingNeuralGasExpansionNode', '_expanded_dim', 'SignumClassifier',
           'PerceptronClassifier', 'SimpleMarkovClassifier',
           'DiscreteHopfieldClassifier', 'KMeansClassifier',
           'GaussianClassifier', 'NearestMeanClassifier', 'KNNClassifier',
           'EtaComputerNode', 'HitParadeNode', 'NoiseNode', 'NormalNoiseNode',
           'TimeFramesNode', 'TimeDelayNode', 'TimeDelaySlidingWindowNode',
           'CutoffNode', 'AdaptiveCutoffNode', 'HistogramNode',
           'IdentityNode', '_OneDimensionalHitParade']

# nodes with external dependencies
from mdp import config, numx_description, MDPException

if numx_description == 'scipy':
    from convolution_nodes import Convolution2DNode
    __all__ += ['Convolution2DNode']
    del convolution_nodes

if config.has_shogun:
    from shogun_svm_classifier import ShogunSVMClassifier
    __all__ += ['ShogunSVMClassifier']
    del shogun_svm_classifier

if config.has_libsvm:
    from libsvm_classifier import LibSVMClassifier
    __all__ += ['LibSVMClassifier']
    del libsvm_classifier

if config.has_scikits:
    import scikits_nodes
    for name in scikits_nodes.DICT_:
        if name.endswith('Node'):
            globals()[name] = scikits_nodes.DICT_[name]
            __all__.append(name)
    try:
        del name
    except:
        pass
    del scikits_nodes
try:
    del svm_classifiers
except NameError:
    pass


# clean up namespace
del expansion_nodes
del pca_nodes
del sfa_nodes
del ica_nodes
del neural_gas_nodes
del fda_nodes
del em_nodes
del misc_nodes
del isfa_nodes
del rbm_nodes
del nipals
del numx_description
del config
del MDPException
del jade
del lle_nodes
del xsfa_nodes
<<<<<<< HEAD
del regression_nodes
del classifier_nodes
=======
del config

from mdp import utils
utils.fixup_namespace(__name__, __all__,
                      ('pca_nodes',
                       'sfa_nodes',
                       'ica_nodes',
                       'neural_gas_nodes',
                       'expansion_nodes',
                       'fda_nodes',
                       'em_nodes',
                       'misc_nodes',
                       'isfa_nodes',
                       'rbm_nodes',
                       'regression_nodes',
                       'classifier_nodes',
                       'jade',
                       'nipals',
                       'lle_nodes',
                       'xsfa_nodes',
                       'convolution_nodes',
                       'shogun_svm_classifier',
                       'svm_classifiers',
                       'libsvm_classifier',
                       'svn_classifiers',
                       ))
del utils
>>>>>>> 126e14fe
<|MERGE_RESOLUTION|>--- conflicted
+++ resolved
@@ -96,11 +96,8 @@
 del jade
 del lle_nodes
 del xsfa_nodes
-<<<<<<< HEAD
 del regression_nodes
 del classifier_nodes
-=======
-del config
 
 from mdp import utils
 utils.fixup_namespace(__name__, __all__,
@@ -125,6 +122,7 @@
                        'svm_classifiers',
                        'libsvm_classifier',
                        'svn_classifiers',
+                       'regression_nodes',
+                       'classifier_nodes',
                        ))
-del utils
->>>>>>> 126e14fe
+del utils