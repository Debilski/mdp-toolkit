--- conflicted
+++ resolved
@@ -2,13 +2,10 @@
                       permute, symrand, norm2, cov2,
                       mult_diag, comb, sqrtm, get_dtypes, nongeneral_svd,
                       SymeigException, hermitian, _symeig_fake, cov_maxima,
-                      lrep, rrep, irep, orthogonal_permutations, izip_stretched,
-<<<<<<< HEAD
+                      lrep, rrep, irep, orthogonal_permutations,
+                      izip_stretched,
                       weighted_choice, bool_to_sign, sign_to_bool, OrderedDict,
                       gabor)
-=======
-                      weighted_choice, bool_to_sign, sign_to_bool, gabor)
->>>>>>> 7fd195de
 from introspection import dig_node, get_node_size, get_node_size_str
 from quad_forms import QuadraticForm
 from covariance import (CovarianceMatrix, DelayCovarianceMatrix,
@@ -105,9 +102,5 @@
            'SectionImageHTMLSlideShow', 'image_slideshow',
            'lrep', 'rrep', 'irep',
            'orthogonal_permutations', 'izip_stretched',
-<<<<<<< HEAD
            'weighted_choice', 'bool_to_sign', 'sign_to_bool',
-           'OrderedDict', 'gabor']
-=======
-           'weighted_choice', 'bool_to_sign', 'sign_to_bool', 'gabor']
->>>>>>> 7fd195de
+           'OrderedDict', 'gabor']