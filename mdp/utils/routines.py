--- conflicted
+++ resolved
@@ -528,7 +528,6 @@
     else:
         return numx.array(an_array) > 0
 
-<<<<<<< HEAD
 ## Getting an Ordered Dict for Python < 2.7
 try:
     from collections import OrderedDict
@@ -636,8 +635,6 @@
             return not self == other
     ## end of http://code.activestate.com/recipes/576693/ }}}
 
-=======
->>>>>>> 7fd195de
 def gabor(size, alpha, phi, freq, sgm, x0 = None, res = 1, ampl = 1.):
     """Return a 2D array containing a Gabor wavelet.
 
@@ -660,7 +657,7 @@
     w, h = size
     if x0 is None: x0 = (w//2, h//2)
     y0, x0 = x0
-    
+
     # some useful quantities
     freq *= res
     sinalpha = numx.sin(alpha)
@@ -678,5 +675,4 @@
     im = ampl*numx.exp(-0.5*(xr*xr/(sgm[0]*sgm[0]) + yr*yr/(sgm[1]*sgm[1]))) \
              *numx.cos(-2.*numx.pi*(u0*x[0]+v0*x[1]) - phi)
 
-    return im
-
+    return im