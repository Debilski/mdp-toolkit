# Modular toolkit for Data Processing (MDP)
"""
**The Modular toolkit for Data Processing (MDP)** package is a library
of widely used data processing algorithms, and the possibility to
combine them together to form pipelines for building more complex
data processing software.

MDP has been designed to be used as-is and as a framework for
scientific data processing development.

From the user's perspective, MDP consists of a collection of *units*,
which process data. For example, these include algorithms for
supervised and unsupervised learning, principal and independent
components analysis and classification.

These units can be chained into data processing flows, to create
pipelines as well as more complex feed-forward network
architectures. Given a set of input data, MDP takes care of training
and executing all nodes in the network in the correct order and
passing intermediate data between the nodes. This allows the user to
specify complex algorithms as a series of simpler data processing
steps.

The number of available algorithms is steadily increasing and includes
signal processing methods (Principal Component Analysis, Independent
Component Analysis, Slow Feature Analysis), manifold learning methods
([Hessian] Locally Linear Embedding), several classifiers,
probabilistic methods (Factor Analysis, RBM), data pre-processing
methods, and many others.

Particular care has been taken to make computations efficient in terms
of speed and memory. To reduce the memory footprint, it is possible to
perform learning using batches of data. For large data-sets, it is
also possible to specify that MDP should use single precision floating
point numbers rather than double precision ones. Finally, calculations
can be parallelised using the ``parallel`` subpackage, which offers a
parallel implementation of the basic nodes and flows.

From the developer's perspective, MDP is a framework that makes the
implementation of new supervised and unsupervised learning algorithms
easy and straightforward. The basic class, ``Node``, takes care of tedious
tasks like numerical type and dimensionality checking, leaving the
developer free to concentrate on the implementation of the learning
and execution phases. Because of the common interface, the node then
automatically integrates with the rest of the library and can be used
in a network together with other nodes.

A node can have multiple training phases and even an undetermined
number of phases. Multiple training phases mean that the training data
is presented multiple times to the same node. This allows the
implementation of algorithms that need to collect some statistics on
the whole input before proceeding with the actual training, and others
that need to iterate over a training phase until a convergence
criterion is satisfied. It is possible to train each phase using
chunks of input data if the chunks are given as an iterable. Moreover,
crash recovery can be optionally enabled, which will save the state of
the flow in case of a failure for later inspection.

MDP is distributed under the open source BSD license. It has been
written in the context of theoretical research in neuroscience, but it
has been designed to be helpful in any context where trainable data
processing algorithms are used. Its simplicity on the user's side, the
variety of readily available algorithms, and the reusability of the
implemented nodes also make it a useful educational tool.

http://mdp-toolkit.sourceforge.net
"""
__docformat__ = "restructuredtext en"

__short_description__ = (
    "MDP is a Python library of widely used data processing algorithms "
    "that can be combined according to a pipeline analogy to build more "
    "complex data processing software. The base of available algorithms "
    "includes signal processing methods (Principal Component Analysis, "
    "Independent Component Analysis, Slow Feature Analysis), "
    "manifold learning methods ([Hessian] Locally Linear Embedding), "
    "several classifiers, probabilistic methods (Factor Analysis, RBM), "
    "data pre-processing methods, and many others."
    )

__medium_description__ ="""
**Modular toolkit for Data Processing (MDP)** is a Python data processing framework.

From the user's perspective, MDP is a collection of supervised and unsupervised
learning algorithms and other data processing units that can be combined into
data processing sequences and more complex feed-forward network architectures.

From the scientific developer's perspective, MDP is a modular framework, which
can easily be expanded. The implementation of new algorithms is easy and
intuitive. The new implemented units are then automatically integrated with
the rest of the library.

The base of available algorithms is steadily increasing and includes
signal processing methods (Principal Component Analysis,
Independent Component Analysis, Slow Feature Analysis),
manifold learning methods ([Hessian] Locally Linear Embedding),
several classifiers, probabilistic methods (Factor Analysis, RBM),
data pre-processing methods, and many others.
"""

class MDPException(Exception):
    """Base class for exceptions in MDP."""
    pass

class MDPWarning(UserWarning):
    """Base class for warnings in MDP."""
    pass

class MDPDeprecationWarning(DeprecationWarning, MDPWarning):
    """Warn about deprecated MDP API."""
    pass


import configuration

<<<<<<< HEAD
# To force MDP to use one specific extension module
# set the environment variable MDPNUMX
# Mainly useful for testing
_USR_LABEL = _os.getenv('MDPNUMX')
if _USR_LABEL in _NUMX_LABELS:
    _NUMX_LABELS = [_USR_LABEL]
elif _USR_LABEL is None:
    pass
else:
    err = ("\nExtension '%s' not supported. " 
           "Supported extensions:\n %s" % (_USR_LABEL,str(_NUMX_LABELS)))
    raise ImportError(err)

# try to load in sequence: scipy, numpy
numx_description = None
numx_exceptions = {}
for _label in _NUMX_LABELS:
    try:
        if _label == 'scipy':
            import scipy, scipy.linalg, scipy.fftpack, scipy.version
            numx = scipy
            numx_rand = scipy.random
            numx_linalg = scipy.linalg
            numx_fft = scipy.fftpack
            numx_description = 'scipy'
            numx_version = scipy.version.version
            del scipy
            break
        else:
            import numpy
            import numpy as numx
            import numpy.random as numx_rand
            import numpy.linalg as numx_linalg
            import numpy.fft as numx_fft
            numx_description = 'numpy'
            numx_version = numpy.version.version
            del numpy
            break
    except ImportError, exc:
        # collect exceptions in case we don't find anything
        # should help in debugging
        numx_exceptions[_label] = exc
        pass
        
if numx_description is None:
    msg = ("Could not import any of the numeric modules.\n"
           "Import errors:\n"+'\n'.join([label+': '+str(exc) for label, exc in
                                         numx_exceptions.items()]))
    raise ImportError(msg)
else:
    # we have numx, we don't need the exceptions anymore
    del numx_exceptions

del _os, _NUMX_LABELS, _USR_LABEL, _label
=======
config = configuration.config
(numx_description, numx, numx_linalg, numx_fft,
 numx_rand, numx_version) = configuration.get_numx()

configuration.set_configuration()
>>>>>>> 3be167a7

# import the utils module (used by other modules)
import utils
# set symeig
utils.symeig = configuration.get_symeig(numx_linalg)

__version__ = '3.0'
__revision__ = utils.get_git_revision()
__authors__ = 'MDP Developers'
__copyright__ = '(c) 2003-2011 mdp-toolkit-devel@lists.sourceforge.net'
__license__ = 'BSD License, see COPYRIGHT'
__contact__ = 'mdp-toolkit-users@lists.sourceforge.net'
__homepage__ = 'http://mdp-toolkit.sourceforge.net'


# import exceptions from nodes and flows
from signal_node import (NodeException, InconsistentDimException,
                         TrainingException,
                         TrainingFinishedException, IsNotTrainableException,
                         IsNotInvertibleException)
from linear_flows import CrashRecoveryException, FlowException, FlowExceptionCR

# import base nodes and flow classes
from signal_node import (NodeMetaclass, Node, PreserveDimNode,
                         Cumulator, VariadicCumulator)

from linear_flows import (Flow, CheckpointFlow,
                          CheckpointFunction, CheckpointSaveFunction)

# import helper functions:
from helper_funcs import pca, fastica

# import extension mechanism
from extension import (ExtensionException, extension_method,
                       ExtensionNodeMetaclass,
                       ExtensionNode, get_extensions,
                       get_active_extensions, with_extension,
                       activate_extension, deactivate_extension,
                       activate_extensions, deactivate_extensions,
                       extension)

# import classifier node
from classifier_node import (ClassifierNode, ClassifierCumulator)

# import our modules
import nodes
import hinet
import parallel
from test import test

# clean up namespace
del signal_node
del linear_flows
del classifier_node
del helper_funcs
del configuration

# explicitly set __all__, mainly needed for epydoc
__all__ = ['config',
           'CheckpointFlow',
           'CheckpointFunction',
           'CheckpointSaveFunction',
           'ClassifierCumulator',
           'ClassifierNode',
           'CrashRecoveryException',
           'Cumulator',
           'ExtensionNode',
           'ExtensionNodeMetaclass',
           'Flow',
           'FlowException',
           'FlowExceptionCR',
           'IsNotInvertibleException',
           'IsNotTrainableException',
           'MDPException',
           'MDPWarning',
           'Node',
           'NodeException',
           'TrainingException',
           'TrainingFinishedException',
           'VariadicCumulator',
           'activate_extension',
           'activate_extensions',
           'deactivate_extension',
           'deactivate_extensions',
           'extension_method',
           'get_extensions',
           'graph',
           'hinet',
           'nodes',
           'parallel',
           'pca',
           'fastica',
           'utils',
           'with_extension',
           ]

if config.has_joblib:
    import caching
    __all__ += ['caching']

utils.fixup_namespace(__name__, __all__,
                      ('signal_node',
                       'linear_flows',
                       'helper_funcs',
                       'extension',
                       'classifier_node',
                       'configuration',
                       ))<|MERGE_RESOLUTION|>--- conflicted
+++ resolved
@@ -113,68 +113,11 @@
 
 import configuration
 
-<<<<<<< HEAD
-# To force MDP to use one specific extension module
-# set the environment variable MDPNUMX
-# Mainly useful for testing
-_USR_LABEL = _os.getenv('MDPNUMX')
-if _USR_LABEL in _NUMX_LABELS:
-    _NUMX_LABELS = [_USR_LABEL]
-elif _USR_LABEL is None:
-    pass
-else:
-    err = ("\nExtension '%s' not supported. " 
-           "Supported extensions:\n %s" % (_USR_LABEL,str(_NUMX_LABELS)))
-    raise ImportError(err)
-
-# try to load in sequence: scipy, numpy
-numx_description = None
-numx_exceptions = {}
-for _label in _NUMX_LABELS:
-    try:
-        if _label == 'scipy':
-            import scipy, scipy.linalg, scipy.fftpack, scipy.version
-            numx = scipy
-            numx_rand = scipy.random
-            numx_linalg = scipy.linalg
-            numx_fft = scipy.fftpack
-            numx_description = 'scipy'
-            numx_version = scipy.version.version
-            del scipy
-            break
-        else:
-            import numpy
-            import numpy as numx
-            import numpy.random as numx_rand
-            import numpy.linalg as numx_linalg
-            import numpy.fft as numx_fft
-            numx_description = 'numpy'
-            numx_version = numpy.version.version
-            del numpy
-            break
-    except ImportError, exc:
-        # collect exceptions in case we don't find anything
-        # should help in debugging
-        numx_exceptions[_label] = exc
-        pass
-        
-if numx_description is None:
-    msg = ("Could not import any of the numeric modules.\n"
-           "Import errors:\n"+'\n'.join([label+': '+str(exc) for label, exc in
-                                         numx_exceptions.items()]))
-    raise ImportError(msg)
-else:
-    # we have numx, we don't need the exceptions anymore
-    del numx_exceptions
-
-del _os, _NUMX_LABELS, _USR_LABEL, _label
-=======
 config = configuration.config
 (numx_description, numx, numx_linalg, numx_fft,
  numx_rand, numx_version) = configuration.get_numx()
 
 configuration.set_configuration()
->>>>>>> 3be167a7
 
 # import the utils module (used by other modules)
 import utils
