--- conflicted
+++ resolved
@@ -12,18 +12,11 @@
 
 import mdp.parallel as parallel
 
-<<<<<<< HEAD
-from bimdp import (BiFlow, BiFlowException, MessageResultContainer,
-                   BiCheckpointFlow)
-
-from parallelbihinet import BiFlowNode
-=======
 from bimdp import (
     BiFlow, BiFlowException, MessageResultContainer, BiCheckpointFlow,
     EXIT_TARGET
 )
 from bimdp.hinet import BiFlowNode
->>>>>>> 3be167a7
 
 
 ### Train Task Classes ###
