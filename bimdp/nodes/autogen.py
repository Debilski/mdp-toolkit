"""
Module to automatically create a module with BiMDP versions of MDP nodes.

Run this module to overwrite the autogen_binodes module with a new version.
"""

import inspect
import mdp
from cStringIO import StringIO

# Blacklist of nodes that cause problems with autogeneration
NOAUTOGEN_MDP_NODES = [
    "NoiseNode"  # function default value causes trouble
]
NOAUTOGEN_MDP_CLASSIFIERS = []

def _get_node_subclasses(node_class=mdp.Node, module=mdp.nodes):
    """
    Return all node classes in module which are subclasses of node_class.
    """
    node_subclasses = []
    for node_subclass in (getattr(module, name) for name in dir(module)):
        if (isinstance(node_subclass, type) and
            issubclass(node_subclass, node_class)):
            node_subclasses.append(node_subclass)
    return node_subclasses

def _binode_code(fid, node_class, modulename, base_classname="BiNode",
                 old_classname="Node"):
    """Write code for BiMDP versions of normal node classes into module file.
    
    It preserves the signature, which is useful for introspection (this is
    used by the ParallelNode _default_fork implementation).

    fid -- File handle of the module file.
    node_class -- Node class for which the new node class will be created.
    modulename -- Name of the module where the node is from.
    base_classname -- Base class to be used for the new nodes.
    old_classname -- Name of the original base class, which will be replaced
        in the new class name.
    """
    node_name = node_class.__name__
    binode_name = node_name[:-len(old_classname)] + base_classname
    fid.write('class %s(%s, %s.%s):' %
              (binode_name, base_classname, modulename, node_name))
    docstring = ("Automatically created %s version of %s." %
                 (base_classname, node_name))
    fid.write('\n    """%s"""' % docstring)
    ## define the init method explicitly to preserve the signature
    docstring = node_class.__init__.__doc__
    args, varargs, varkw, defaults = inspect.getargspec(node_class.__init__)
    args.remove('self')
    args += ('node_id', 'stop_result')
    defaults += (None, None)
    if defaults is None:
        defaults = []
    first_default = len(args) - len(defaults)
    fid.write('\n    def __init__(self')
    fid.write(''.join(', ' + arg for arg in args[:-len(defaults)]))
    fid.write(''.join(', ' + arg + '=' + repr(defaults[i_arg])
                      for i_arg, arg in enumerate(args[first_default:])))
    if varargs:
        fid.write(', *%s' % varargs)
    # always support kwargs, to prevent multiple-inheritance issues 
    if not varkw:
        varkw = "kwargs"
    fid.write(', **%s' % varkw)
    fid.write('):')
    if docstring:
        fid.write('\n        """%s"""' % docstring)
    fid.write('\n        super(%s, self).__init__(' % binode_name)
    fid.write(', '.join('%s=%s' % (arg, arg) for arg in args))
    if varargs:
        if args:
            fid.write(', ')
        fid.write('*%s' % varargs)
    if args or varargs:
        fid.write(', ')
    fid.write('**%s' % varkw)
    fid.write(')\n\n')

<<<<<<< HEAD
def _write_node_file(fid, node_classes, modulename="mdp.nodes",
                     base_classname="BiNode", old_classname="Node",
                     base_import="from bimdp import BiNode"):
=======
def _binode_module(fid, node_classes, modulename="mdp.nodes",
                   base_classname="BiNode", old_classname="Node",
                   base_import="from bimdp import BiNode"):
>>>>>>> 3be167a7
    """Write code for BiMDP versions of normal node classes into module file.

    fid -- File handle of the module file.
    node_classes -- List of node classes for which binodes are created.
    modulename -- Name of the module where the node is from.
    base_classname -- Base class to be used for the new nodes.
    old_classname -- Name of the original base class, which will be replaced
        in the new class name.
    base_import -- Inmport line for the base_class.
    """
    fid.write('"""\nAUTOMATICALLY GENERATED CODE, DO NOT MODIFY!\n\n')
    fid.write('Edit and run autogen.py instead to overwrite this module.\n"""')
    fid.write('\n\nimport %s\n' % modulename)
    fid.write(base_import + '\n\n')
    for node_class in node_classes:
<<<<<<< HEAD
        _write_single_node(fid, node_class, modulename,
                           base_classname=base_classname,
                           old_classname=old_classname)

if __name__ == "__main__":
    ## create file with binode classes
    filename = "autogen_binodes.py"
    autogen_file = open(filename, 'w')
    try:
        _write_node_file(autogen_file,
                         (getattr(mdp.nodes, node_name)
                          for node_name in AUTOMATIC_MDP_NODES))
    finally:
        autogen_file.close()
    print "wrote auto-generated code into file %s" % filename
    ## create file with classifier classes
    filename = "autogen_biclassifiers.py"
    autogen_file = open(filename, 'w')
    try:
        _write_node_file(autogen_file,
                (getattr(mdp.nodes, node_name)
                 for node_name in AUTOMATIC_MDP_CLASSIFIERS),
                base_classname="BiClassifier",
                old_classname="Classifier",
                base_import="from bimdp import BiClassifier")
    finally:
        autogen_file.close()
    print "wrote auto-generated code into file %s" % filename
=======
        _binode_code(fid, node_class, modulename,
                     base_classname=base_classname,
                     old_classname=old_classname)
        
def binodes_code():
    """Generate and import the BiNode wrappers for MDP Nodes."""
    fid = StringIO()
    nodes = (node for node in
                _get_node_subclasses(node_class=mdp.Node, module=mdp.nodes)
             if not issubclass(node, mdp.ClassifierNode) and
                 node.__name__ not in NOAUTOGEN_MDP_NODES)
    _binode_module(fid, nodes)
    return fid.getvalue()
    
def biclassifiers_code():
    """Generate and import the BiClassifier wrappers for ClassifierNodes."""
    fid = StringIO()
    nodes = (node for node in
                _get_node_subclasses(node_class=mdp.ClassifierNode,
                                     module=mdp.nodes)
             if node.__name__ not in NOAUTOGEN_MDP_CLASSIFIERS)
    _binode_module(fid, nodes, base_classname="BiClassifier",
                   old_classname="Classifier",
                   base_import="from bimdp import BiClassifier")
    return fid.getvalue()
>>>>>>> 3be167a7
<|MERGE_RESOLUTION|>--- conflicted
+++ resolved
@@ -79,15 +79,9 @@
     fid.write('**%s' % varkw)
     fid.write(')\n\n')
 
-<<<<<<< HEAD
-def _write_node_file(fid, node_classes, modulename="mdp.nodes",
-                     base_classname="BiNode", old_classname="Node",
-                     base_import="from bimdp import BiNode"):
-=======
 def _binode_module(fid, node_classes, modulename="mdp.nodes",
                    base_classname="BiNode", old_classname="Node",
                    base_import="from bimdp import BiNode"):
->>>>>>> 3be167a7
     """Write code for BiMDP versions of normal node classes into module file.
 
     fid -- File handle of the module file.
@@ -103,36 +97,6 @@
     fid.write('\n\nimport %s\n' % modulename)
     fid.write(base_import + '\n\n')
     for node_class in node_classes:
-<<<<<<< HEAD
-        _write_single_node(fid, node_class, modulename,
-                           base_classname=base_classname,
-                           old_classname=old_classname)
-
-if __name__ == "__main__":
-    ## create file with binode classes
-    filename = "autogen_binodes.py"
-    autogen_file = open(filename, 'w')
-    try:
-        _write_node_file(autogen_file,
-                         (getattr(mdp.nodes, node_name)
-                          for node_name in AUTOMATIC_MDP_NODES))
-    finally:
-        autogen_file.close()
-    print "wrote auto-generated code into file %s" % filename
-    ## create file with classifier classes
-    filename = "autogen_biclassifiers.py"
-    autogen_file = open(filename, 'w')
-    try:
-        _write_node_file(autogen_file,
-                (getattr(mdp.nodes, node_name)
-                 for node_name in AUTOMATIC_MDP_CLASSIFIERS),
-                base_classname="BiClassifier",
-                old_classname="Classifier",
-                base_import="from bimdp import BiClassifier")
-    finally:
-        autogen_file.close()
-    print "wrote auto-generated code into file %s" % filename
-=======
         _binode_code(fid, node_class, modulename,
                      base_classname=base_classname,
                      old_classname=old_classname)
@@ -157,5 +121,4 @@
     _binode_module(fid, nodes, base_classname="BiClassifier",
                    old_classname="Classifier",
                    base_import="from bimdp import BiClassifier")
-    return fid.getvalue()
->>>>>>> 3be167a7
+    return fid.getvalue()